// -*- Mode: Go; indent-tabs-mode: t -*-
//
// Copyright (C) 2021 Schneider Electric
//
// SPDX-License-Identifier: Apache-2.0

package driver

import (
	"context"
	"crypto/tls"
	"github.com/edgexfoundry/device-opcua-go/internal/config"
	sdkModel "github.com/edgexfoundry/device-sdk-go/v2/pkg/models"
	"github.com/edgexfoundry/go-mod-core-contracts/v2/clients/logger"
	"github.com/edgexfoundry/go-mod-core-contracts/v2/models"
<<<<<<< HEAD
=======
	"github.com/gopcua/opcua"
>>>>>>> 972c38fc
	"github.com/gopcua/opcua/ua"
	"github.com/pkg/errors"
	"testing"
)

func TestDriver_updateWritableConfig(t *testing.T) {
	type args struct {
		rawWritableConfig interface{}
	}
	tests := []struct {
		name string
		args args
	}{
		{
			name: "NOK - bad configuration",
			args: args{rawWritableConfig: nil},
		},
		{
			name: "OK - good configuration",
			args: args{rawWritableConfig: &config.WritableInfo{}},
		},
	}
	for _, tt := range tests {
		t.Run(tt.name, func(t *testing.T) {
			d := &Driver{
				Logger:        &logger.MockLogger{},
				serviceConfig: &config.ServiceConfig{},
			}
			d.updateWritableConfig(tt.args.rawWritableConfig)
		})
	}
}

func TestDriver_AddDevice(t *testing.T) {
	type args struct {
		deviceName string
		protocols  map[string]models.ProtocolProperties
		adminState models.AdminState
	}
	tests := []struct {
		name    string
		args    args
		wantErr bool
	}{
		{
			name:    "OK - device add success",
			args:    args{deviceName: "Test"},
			wantErr: false,
		},
	}
	for _, tt := range tests {
		t.Run(tt.name, func(t *testing.T) {
			d := NewProtocolDriver().(*Driver)
			d.Logger = &logger.MockLogger{}
			d.serviceConfig = &config.ServiceConfig{OPCUAServer: config.OPCUAServerConfig{DeviceName: tt.args.deviceName}}
			if err := d.AddDevice(tt.args.deviceName, tt.args.protocols, tt.args.adminState); (err != nil) != tt.wantErr {
				t.Errorf("Driver.AddDevice() error = %v, wantErr %v", err, tt.wantErr)
			}
		})
	}
}

func TestDriver_UpdateDevice(t *testing.T) {
	type args struct {
		deviceName string
		protocols  map[string]models.ProtocolProperties
		adminState models.AdminState
	}
	tests := []struct {
		name    string
		args    args
		wantErr bool
	}{
		{
			name:    "OK - device update success",
			args:    args{deviceName: "Test"},
			wantErr: false,
		},
	}
	for _, tt := range tests {
		t.Run(tt.name, func(t *testing.T) {
			d := &Driver{
				Logger: &logger.MockLogger{},
			}
			if err := d.UpdateDevice(tt.args.deviceName, tt.args.protocols, tt.args.adminState); (err != nil) != tt.wantErr {
				t.Errorf("Driver.UpdateDevice() error = %v, wantErr %v", err, tt.wantErr)
			}
		})
	}
}
func TestDriver_CreateClientOptions(t *testing.T) {
	tests := []struct {
		name                 string
<<<<<<< HEAD
		getter               func(endpoint string) ([]*ua.EndpointDescription, error)
=======
		getter               func(ctx context.Context, endpoint string, opt ...opcua.Option) ([]*ua.EndpointDescription, error)
>>>>>>> 972c38fc
		certAndKeyReader     func(clientCertFileName, clientKeyFileName string) ([]byte, []byte, error)
		certKeyPair          func(certPEMBlock []byte, keyPEMBlock []byte) (tls.Certificate, error)
		serviceConfig        config.ServiceConfig
		expectedResultLength int
		wantErr              bool
	}{
		{
			name: "OK - options created successfully",
			getter: func(ctx context.Context, endpoint string, opt ...opcua.Option) ([]*ua.EndpointDescription, error) {
				var endpoints []*ua.EndpointDescription
				ep := &ua.EndpointDescription{
					EndpointURL:         "",
					Server:              nil,
					ServerCertificate:   nil,
					SecurityMode:        0,
					SecurityPolicyURI:   "",
					UserIdentityTokens:  nil,
					TransportProfileURI: "",
					SecurityLevel:       0,
				}
				endpoints = append(endpoints, ep)
				return endpoints, nil
			},
			certAndKeyReader: func(clientCertFileName, clientKeyFileName string) ([]byte, []byte, error) {
				var cert = []byte{}
				var key = []byte{}
				return cert, key, nil
			},
			certKeyPair: func(certPEMBlock []byte, keyPEMBlock []byte) (tls.Certificate, error) {
				a := [][]byte{
					{0, 1, 2, 3},
					{4, 5, 6, 7},
				}
				var cert = tls.Certificate{Certificate: a, PrivateKey: nil}
				return cert, nil
			},
			serviceConfig:        config.ServiceConfig{OPCUAServer: config.OPCUAServerConfig{Endpoint: "127.0.0.1", Policy: "Ba256Sha256", Mode: "SignAndEncrypt"}},
<<<<<<< HEAD
			expectedResultLength: 7,
=======
			expectedResultLength: 12,
>>>>>>> 972c38fc
			wantErr:              false,
		},
		{
			name: "NOK - options not created when endpoints cannot be fetched",
			getter: func(ctx context.Context, endpoint string, opt ...opcua.Option) ([]*ua.EndpointDescription, error) {
				return nil, errors.New("random endpoint error")
			},
			expectedResultLength: 0,
			wantErr:              true,
		},
		{
			name: "OK - options created correctly with no security policy",
<<<<<<< HEAD
			getter: func(endpoint string) ([]*ua.EndpointDescription, error) {
=======
			getter: func(ctx context.Context, endpoint string, opt ...opcua.Option) ([]*ua.EndpointDescription, error) {
>>>>>>> 972c38fc
				var endpoints []*ua.EndpointDescription
				ep := &ua.EndpointDescription{
					EndpointURL:         "",
					Server:              nil,
					ServerCertificate:   nil,
					SecurityMode:        0,
					SecurityPolicyURI:   "",
					UserIdentityTokens:  nil,
					TransportProfileURI: "",
					SecurityLevel:       0,
				}
				endpoints = append(endpoints, ep)
				return endpoints, nil
			},
			serviceConfig:        config.ServiceConfig{OPCUAServer: config.OPCUAServerConfig{Endpoint: "127.0.0.1", Policy: "None", Mode: "None"}},
			expectedResultLength: 0,
			wantErr:              false,
		},
	}
	for _, tt := range tests {
		t.Run(tt.name, func(t *testing.T) {
			d := &Driver{
				Logger: &logger.MockLogger{},
			}
			d.serviceConfig = &tt.serviceConfig
			GetEndpoints = tt.getter
			ReadCertAndKey = tt.certAndKeyReader
			CertKeyPair = tt.certKeyPair
			SelectEndPoint = func(endpoints []*ua.EndpointDescription, policy string, mode ua.MessageSecurityMode) *ua.EndpointDescription {
				description := &ua.EndpointDescription{
					EndpointURL:         "",
					Server:              nil,
					ServerCertificate:   nil,
					SecurityMode:        0,
					SecurityPolicyURI:   "",
					UserIdentityTokens:  nil,
					TransportProfileURI: "",
					SecurityLevel:       0,
				}
				return description
			}
			opts, err := d.createClientOptions()
			if (err != nil) != tt.wantErr {
				t.Errorf("Driver.CreateClientOptions()  = %v, wantErr %v", err, tt.wantErr)
				return
			}
			if len(opts) != tt.expectedResultLength {
				t.Errorf("Driver.CreateClientOptions() = %v, want array len %v", len(opts), tt.expectedResultLength)
			}
		})
	}
}
func TestDriver_Stop(t *testing.T) {
	type args struct {
		force bool
	}
	tests := []struct {
		name    string
		args    args
		wantErr bool
	}{
		{
			name:    "OK - device stopped",
			args:    args{force: false},
			wantErr: false,
		},
	}
	for _, tt := range tests {
		t.Run(tt.name, func(t *testing.T) {
			ctx := context.Background()
			_, cancel := context.WithCancel(ctx)
			d := &Driver{
				Logger:    &logger.MockLogger{},
				ctxCancel: cancel,
			}
			if err := d.Stop(tt.args.force); (err != nil) != tt.wantErr {
				t.Errorf("Driver.Stop() error = %v, wantErr %v", err, tt.wantErr)
			}
		})
	}
}

func Test_getNodeID(t *testing.T) {
	type args struct {
		attrs map[string]interface{}
		id    string
	}
	tests := []struct {
		name    string
		args    args
		want    string
		wantErr bool
	}{
		{
			name:    "NOK - key does not exist",
			args:    args{attrs: map[string]interface{}{NODE: "ns=2"}, id: "fail"},
			want:    "",
			wantErr: true,
		},
		{
			name:    "OK - node id returned",
			args:    args{attrs: map[string]interface{}{NODE: "ns=2;s=edgex/int32/var0"}, id: NODE},
			want:    "ns=2;s=edgex/int32/var0",
			wantErr: false,
		},
	}
	for _, tt := range tests {
		t.Run(tt.name, func(t *testing.T) {
			got, err := getNodeID(tt.args.attrs, tt.args.id)
			if (err != nil) != tt.wantErr {
				t.Errorf("buildNodeID() error = %v, wantErr %v", err, tt.wantErr)
				return
			}
			if got != tt.want {
				t.Errorf("buildNodeID() = %v, want %v", got, tt.want)
			}
		})
	}
}

func TestDriver_Initialize(t *testing.T) {
	t.Run("initialize", func(t *testing.T) {
		d := NewProtocolDriver()
		err := d.Initialize(&logger.MockLogger{}, make(chan<- *sdkModel.AsyncValues), make(chan<- []sdkModel.DiscoveredDevice))
		if err == nil {
			t.Errorf("expected error to be returned in test environment")
		}
	})
}<|MERGE_RESOLUTION|>--- conflicted
+++ resolved
@@ -13,10 +13,7 @@
 	sdkModel "github.com/edgexfoundry/device-sdk-go/v2/pkg/models"
 	"github.com/edgexfoundry/go-mod-core-contracts/v2/clients/logger"
 	"github.com/edgexfoundry/go-mod-core-contracts/v2/models"
-<<<<<<< HEAD
-=======
 	"github.com/gopcua/opcua"
->>>>>>> 972c38fc
 	"github.com/gopcua/opcua/ua"
 	"github.com/pkg/errors"
 	"testing"
@@ -110,11 +107,7 @@
 func TestDriver_CreateClientOptions(t *testing.T) {
 	tests := []struct {
 		name                 string
-<<<<<<< HEAD
-		getter               func(endpoint string) ([]*ua.EndpointDescription, error)
-=======
 		getter               func(ctx context.Context, endpoint string, opt ...opcua.Option) ([]*ua.EndpointDescription, error)
->>>>>>> 972c38fc
 		certAndKeyReader     func(clientCertFileName, clientKeyFileName string) ([]byte, []byte, error)
 		certKeyPair          func(certPEMBlock []byte, keyPEMBlock []byte) (tls.Certificate, error)
 		serviceConfig        config.ServiceConfig
@@ -152,11 +145,7 @@
 				return cert, nil
 			},
 			serviceConfig:        config.ServiceConfig{OPCUAServer: config.OPCUAServerConfig{Endpoint: "127.0.0.1", Policy: "Ba256Sha256", Mode: "SignAndEncrypt"}},
-<<<<<<< HEAD
-			expectedResultLength: 7,
-=======
 			expectedResultLength: 12,
->>>>>>> 972c38fc
 			wantErr:              false,
 		},
 		{
@@ -169,11 +158,7 @@
 		},
 		{
 			name: "OK - options created correctly with no security policy",
-<<<<<<< HEAD
-			getter: func(endpoint string) ([]*ua.EndpointDescription, error) {
-=======
 			getter: func(ctx context.Context, endpoint string, opt ...opcua.Option) ([]*ua.EndpointDescription, error) {
->>>>>>> 972c38fc
 				var endpoints []*ua.EndpointDescription
 				ep := &ua.EndpointDescription{
 					EndpointURL:         "",
